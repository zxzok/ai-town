import { v } from 'convex/values';
import { internal } from './_generated/api';
import { Doc, Id } from './_generated/dataModel';
import {
  DatabaseReader,
  DatabaseWriter,
  MutationCtx,
  QueryCtx,
  internalMutation,
  internalQuery,
} from './_generated/server';
import {
  EntryType,
  EntryOfType,
  MemoryOfType,
  MemoryType,
  Action,
  Player,
  Pose,
  Snapshot,
  Motion,
} from './types.js';
import { asyncMap, pruneNull } from './lib/utils.js';
import { getPoseFromMotion, manhattanDistance, roundPose } from './lib/physics.js';
import { findCollision, findRoute } from './lib/routing';
import { clientMessageMapper } from './chat';
import { getAllPlayers } from './players';

export const NEARBY_DISTANCE = 3;
export const TIME_PER_STEP = 1000;
export const DEFAULT_AGENT_IDLE = 300_000;
// If you don't set a start position, you'll start at 0,0.
export const DEFAULT_START_POSE: Pose = { position: { x: 0, y: 0 }, orientation: 0 };
export const CONVERSATION_DEAD_THRESHOLD = 600_000; // In ms

export const tick = internalMutation({
  args: { worldId: v.id('worlds'), forPlayers: v.optional(v.array(v.id('players'))) },
  handler: async (ctx, { worldId, forPlayers }) => {
    const ts = Date.now();
    const world = (await ctx.db.get(worldId))!;
    if (world.frozen) return;
    const playerDocs = await getAllPlayers(ctx.db, worldId);
    // Make snapshot of world
    const playerSnapshots = await asyncMap(playerDocs, async (playerDoc) =>
      getPlayer(ctx.db, playerDoc),
    );

    // Sort players by how long ago they last spoke
    playerSnapshots.sort((a, b) => a.lastSpokeTs - b.lastSpokeTs);

    // For each player (oldest to newest? Or all on the same step?):
    for (let idx = 0; idx < playerSnapshots.length; idx++) {
      const player = playerSnapshots[idx];
      // If the player hasn't finished for a long time,
      // try anyways and handle rejecting old actions.
      if (player.thinking) {
        if (player.lastThinkTs && player.lastThinkTs + DEFAULT_AGENT_IDLE < ts) {
          console.error(`Player ${player.id} has been thinking for too long. Scheduling anyways.`);
        } else {
          continue;
        }
      }
      // For ticks specific to a user, only run for that user.
      if (forPlayers && !forPlayers.includes(player.id)) continue;

      // TODO: Determine if any players are not worth waking up
      const snapshot = await makeSnapshot(ctx.db, player, playerSnapshots);
      // We mark ourselves as thining AFTER the snapshot, so the snapshot can
      // access the previous plan.
      const thinkId = await ctx.db.insert('journal', {
        playerId: snapshot.player.id,
        data: {
          type: 'thinking',
          snapshot,
        },
      });
      // Fetch the new state
      const playerDoc = playerDocs.find((d) => d._id === player.id)!;
      // Replace it for other players.
      playerSnapshots[idx] = await getPlayer(ctx.db, playerDoc);
      // For players worth waking up: schedule action
      await ctx.scheduler.runAfter(0, internal.agent.runAgent, { snapshot, world, thinkId });
      // TODO: handle timeouts
      // Later: handle object ownership?
    }
  },
});

export async function getAgentSnapshot(ctx: QueryCtx, playerId: Id<'players'>) {
  const playerDoc = (await ctx.db.get(playerId))!;
  const player = await getPlayer(ctx.db, playerDoc);
  // Could potentially do a smarter filter in the future to only get
  // players that are nearby, but for now, just get all of them.
  const allPlayers = await asyncMap(await getAllPlayers(ctx.db, playerDoc.worldId), (playerDoc) =>
    getPlayer(ctx.db, playerDoc),
  );
  const snapshot = await makeSnapshot(ctx.db, player, allPlayers);
<<<<<<< HEAD
=======
  // console.log('getAgentSnapshot', snapshot);
>>>>>>> 5b850a80
  return snapshot;
}

export const handleAgentAction = internalMutation({
  args: { playerId: v.id('players'), action: Action, noSchedule: v.optional(v.boolean()) },
  handler: handlePlayerAction,
});

export async function handlePlayerAction(
  ctx: MutationCtx,
  {
    playerId,
    action,
    noSchedule,
  }: { playerId: Id<'players'>; action: Action; noSchedule?: boolean },
) {
  const ts = Date.now();
  const playerDoc = (await ctx.db.get(playerId))!;
  const { worldId } = playerDoc;
  const tick = async (forPlayers?: Id<'players'>[], at?: number) => {
    if (noSchedule) return;
    if (at) await ctx.scheduler.runAt(at, internal.engine.tick, { worldId, forPlayers });
    else await ctx.scheduler.runAfter(0, internal.engine.tick, { worldId, forPlayers });
  };
  const player = await getPlayer(ctx.db, playerDoc);
  // TODO: Check if the player should still respond.
  let entryId: Id<'journal'> | undefined;
  switch (action.type) {
    case 'startConversation':
      const available = pruneNull(
        await asyncMap(action.audience, async (playerId) => {
          const latestStart = await latestEntryOfType(ctx.db, playerId, 'startConversation');
          const latestTalk = await latestEntryOfType(ctx.db, playerId, 'talking');
          const latestLeft = await latestEntryOfType(ctx.db, playerId, 'leaveConversation');
          return (latestLeft?._creationTime ?? Date.now()) >
            Math.max(latestStart?._creationTime ?? 0, latestTalk?._creationTime ?? 0)
            ? playerId
            : null;
        }),
      );
      if (available.length === 0) {
        return null;
      }
      action.audience = available;
      const conversationId = await ctx.db.insert('conversations', { worldId });
      entryId = await ctx.db.insert('journal', {
        playerId,
        data: {
          ...action,
          conversationId,
        },
      });
      await tick(action.audience);
      break;
    case 'talking':
      // TODO: Check if these players are still nearby
      entryId = await ctx.db.insert('journal', {
        playerId,
        data: action,
      });
      await tick(action.audience);
      break;
    case 'leaveConversation':
      entryId = await ctx.db.insert('journal', {
        playerId,
        data: action,
      });
      break;
    case 'travel':
      const world = (await ctx.db.get(playerDoc.worldId))!;
      const map = (await ctx.db.get(world.mapId))!;
      const pose = getPoseFromMotion(player.motion, ts);
      const otherPlayerMotion = await asyncMap(
        (await getAllPlayers(ctx.db, world._id)).filter((p) => p._id !== player.id),
        async (p) => getLatestPlayerMotion(ctx.db, p._id),
      );
      // TODO: Walk around other players along the way
      const { route, distance } = findRoute(
        map,
        player.motion,
        otherPlayerMotion,
        action.position,
        ts,
      );
      // TODO: get the player IDs who we'll run into first, to schedule a tick.
      const nextCollisionDistance = findCollision(
        route,
        otherPlayerMotion.filter(
          // Filter out players we're already around.
          (motion) =>
            manhattanDistance(pose.position, getPoseFromMotion(motion, ts).position) >
            NEARBY_DISTANCE,
        ),
        ts,
        NEARBY_DISTANCE,
      );
      const targetEndTs = ts + distance * TIME_PER_STEP;
      entryId = await ctx.db.insert('journal', {
        playerId,
        data: { type: 'walking', route, startTs: ts, targetEndTs },
      });
      await tick(
        [playerId],
        nextCollisionDistance === null ? targetEndTs : ts + nextCollisionDistance * TIME_PER_STEP,
      );
      break;
    case 'done':
      const thinkEntry = await latestEntryOfType(ctx.db, playerId, 'thinking');
      if (thinkEntry?._id !== action.thinkId) {
        throw new Error('Think ID does not match: ' + action.thinkId + ' vs ' + thinkEntry?._id);
      }
      thinkEntry.data.finishedTs = ts;
      await ctx.db.replace(action.thinkId, thinkEntry);
      entryId = thinkEntry._id;
      break;
    case 'stop':
      entryId = await ctx.db.insert('journal', {
        playerId,
        data: {
          type: 'stopped',
          reason: 'interrupted',
          pose: roundPose(getPoseFromMotion(player.motion, ts)),
        },
      });
      break;
    default:
      const _exhaustiveCheck: never = action;
      if (!entryId) throw new Error('unreachable');
  }
  return (await ctx.db.get(entryId))!;
}

async function makeSnapshot(
  db: DatabaseReader,
  player: Player,
  otherPlayersAndMe: Player[],
): Promise<Snapshot> {
  const lastThink = await latestEntryOfType(db, player.id, 'thinking');
  const otherPlayers = otherPlayersAndMe.filter((d) => d.id !== player.id);
  const nearbyPlayers = await asyncMap(getNearbyPlayers(player, otherPlayers), async (other) => ({
    player: other,
    relationship:
      (await latestRelationshipMemoryWith(db, player.id, other.id))?.description ??
      `${player.name} doesn't know ${other.name}`,
    new: !lastThink?.data.snapshot.nearbyPlayers.find((a) => a.player.id === other.id),
  }));
  const planEntry = await latestMemoryOfType(db, player.id, 'plan');
  return {
    player,
    lastPlan: planEntry ? { plan: planEntry.description, ts: planEntry._creationTime } : undefined,
    nearbyPlayers,
    nearbyConversations: await getNearbyConversations(
      db,
      player.id,
      otherPlayersAndMe.map(({ id }) => id),
    ),
  };
}

export async function getPlayer(db: DatabaseReader, playerDoc: Doc<'players'>): Promise<Player> {
  const lastThink = await latestEntryOfType(db, playerDoc._id, 'thinking');
  const lastChat = await latestEntryOfType(db, playerDoc._id, 'talking'); //does this include conversations agent left?
  const identityEntry = await latestMemoryOfType(db, playerDoc._id, 'identity');
  const identity = identityEntry?.description ?? 'I am a person.';

  return {
    id: playerDoc._id,
    name: playerDoc.name,
    characterId: playerDoc.characterId,
    identity,
    thinking: !!lastThink && !lastThink?.data.finishedTs,
    lastThinkTs: lastThink?._creationTime,
    lastThinkEndTs: lastThink?.data.finishedTs,
    lastSpokeTs: lastChat?._creationTime ?? 0,
    lastSpokeConversationId: lastChat?.data.conversationId,
    motion: await getLatestPlayerMotion(db, playerDoc._id),
  };
}

export async function getLatestPlayerMotion(db: DatabaseReader, playerId: Id<'players'>) {
  const lastStop = await latestEntryOfType(db, playerId, 'stopped');
  const lastWalk = await latestEntryOfType(db, playerId, 'walking');
  const latestMotion = pruneNull([lastStop, lastWalk])
    .sort((a, b) => a._creationTime - b._creationTime)
    .pop()?.data;
  return latestMotion ?? { type: 'stopped', reason: 'idle', pose: DEFAULT_START_POSE };
}

function getNearbyPlayers(target: Player, others: Player[]) {
  const ts = Date.now();
  const targetPose = getPoseFromMotion(target.motion, ts);
  return others.filter((a) => {
    const distance = manhattanDistance(
      targetPose.position,
      getPoseFromMotion(a.motion, ts).position,
    );
    return distance < NEARBY_DISTANCE;
  });
}

async function getNearbyConversations(
  db: DatabaseReader,
  playerId: Id<'players'>,
  playerIds: Id<'players'>[],
): Promise<Snapshot['nearbyConversations']> {
  const conversationsById = pruneNull(
    await asyncMap(playerIds, async (playerId) => await latestEntryOfType(db, playerId, 'talking')),
  )
    // Filter out old conversations
    .filter((entry) => Date.now() - entry._creationTime < CONVERSATION_DEAD_THRESHOLD)
    // Get the latest message for each conversation, keyed by conversationId.
    .reduce<Record<Id<'conversations'>, EntryOfType<'talking'>>>((convos, entry) => {
      const existing = convos[entry.data.conversationId];
      if (!existing || existing._creationTime < entry._creationTime) {
        convos[entry.data.conversationId] = entry;
      }
      return convos;
    }, {});
  // Now, filter out conversations that did't include the observer.
  const conversations = Object.values(conversationsById).filter(
    (entry) => entry.data.audience.includes(playerId) || entry.playerId === playerId,
  );
  const leftConversations = (
    (await db
      .query('journal')
      .withIndex('by_playerId_type', (q) =>
        q.eq('playerId', playerId).eq('data.type', 'leaveConversation'),
      )
      .filter((q) =>
        q.or(
          ...conversations.map((c) => q.eq(q.field('data.conversationId'), c.data.conversationId)),
        ),
      )
      .collect()) as EntryOfType<'leaveConversation'>[]
  ).map((e) => e.data.conversationId);
  const stillInConversations = conversations.filter(
    (c) => !leftConversations.includes(c.data.conversationId),
  );
  return (
    await asyncMap(stillInConversations, async (entry) => ({
      conversationId: entry.data.conversationId,
      messages: (
        await asyncMap(await fetchMessages(db, entry.data.conversationId), clientMessageMapper(db))
      ).filter((message) => message.to.includes(playerId) || message.from === playerId),
    }))
  ).filter((c) => c.messages.length > 0);
}

async function fetchMessages(db: DatabaseReader, conversationId: Id<'conversations'>) {
  const messageEntries = await db
    .query('journal')
    .withIndex('by_conversation', (q) => q.eq('data.conversationId', conversationId as any))
    .filter((q) => q.eq(q.field('data.type'), 'talking'))
    .collect();
  return messageEntries as EntryOfType<'talking'>[];
}

async function latestEntryOfType<T extends EntryType>(
  db: DatabaseReader,
  playerId: Id<'players'>,
  type: T,
) {
  const entry = await db
    .query('journal')
    .withIndex('by_playerId_type', (q) => q.eq('playerId', playerId).eq('data.type', type))
    .order('desc')
    .first();
  if (!entry) return null;
  return entry as EntryOfType<T>;
}

async function latestMemoryOfType<T extends MemoryType>(
  db: DatabaseReader,
  playerId: Id<'players'>,
  type: T,
) {
  const entry = await db
    .query('memories')
    .withIndex('by_playerId_type', (q) => q.eq('playerId', playerId).eq('data.type', type))
    .order('desc')
    .first();
  if (!entry) return null;
  return entry as MemoryOfType<T>;
}

async function latestRelationshipMemoryWith(
  db: DatabaseReader,
  playerId: Id<'players'>,
  otherPlayerId: Id<'players'>,
) {
  const entry = await db
    .query('memories')
    .withIndex('by_playerId_type', (q) =>
      q.eq('playerId', playerId).eq('data.type', 'relationship'),
    )
    .order('desc')
    .filter((q) => q.eq(q.field('data.playerId'), otherPlayerId))
    .first();
  if (!entry) return null;
  return entry as MemoryOfType<'relationship'>;
}

export const freezeAll = internalMutation({
  args: {},
  handler: async (ctx, args) => {
    const worlds = await ctx.db.query('worlds').collect();
    for (const world of worlds) {
      await ctx.db.patch(world._id, { frozen: true });
    }
  },
});

export const unfreezeAll = internalMutation({
  args: {},
  handler: async (ctx, args) => {
    const worlds = await ctx.db.query('worlds').collect();
    for (const world of worlds) {
      await ctx.db.patch(world._id, { frozen: false });
    }
    for (const world of worlds) {
      await ctx.scheduler.runAfter(0, internal.engine.tick, { worldId: world._id });
    }
  },
});<|MERGE_RESOLUTION|>--- conflicted
+++ resolved
@@ -95,10 +95,6 @@
     getPlayer(ctx.db, playerDoc),
   );
   const snapshot = await makeSnapshot(ctx.db, player, allPlayers);
-<<<<<<< HEAD
-=======
-  // console.log('getAgentSnapshot', snapshot);
->>>>>>> 5b850a80
   return snapshot;
 }
 
